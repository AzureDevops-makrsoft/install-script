--- conflicted
+++ resolved
@@ -945,8 +945,6 @@
 	echo
 }
 
-<<<<<<< HEAD
-=======
 #function to switch system logging to insecure mode if user runs the modular script in insecure mode
 switchSystemLoggingToInsecure()
 {
@@ -1021,7 +1019,6 @@
 	fi
 }
 
->>>>>>> 61b3618e
 #display usage syntax
 usage()
 {
